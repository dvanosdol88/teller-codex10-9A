const STORE_KEY = 'teller:enrollment';
const SNAPSHOT_KEY = 'teller:dashboard-snapshot';
const MAX_TRANSACTIONS = 10;

const toastEl = document.getElementById('toast');

let runtimeConfig = null;

async function fetchRuntimeConfig() {
  const response = await fetch('/api/config', { credentials: 'same-origin' });
  if (!response.ok) {
    throw new Error(`Failed to load runtime configuration: ${response.status}`);
  }
  const payload = await response.json();
  if (!payload || typeof payload !== 'object') {
    throw new Error('Runtime configuration payload was empty.');
  }
  const applicationId = typeof payload.applicationId === 'string' ? payload.applicationId.trim() : '';
  const environment = typeof payload.environment === 'string' ? payload.environment : 'development';
  const apiBaseUrl = typeof payload.apiBaseUrl === 'string' && payload.apiBaseUrl ? payload.apiBaseUrl : '/api';
  if (!applicationId) {
    throw new Error('Runtime configuration is missing applicationId.');
  }
  runtimeConfig = { applicationId, environment, apiBaseUrl };
  window.__tellerRuntimeConfig = runtimeConfig;
  return runtimeConfig;
}

function showToast(message, variant = 'info') {
  if (!toastEl) return;
  toastEl.textContent = message;
  toastEl.dataset.variant = variant;
  toastEl.classList.remove('hidden');
  requestAnimationFrame(() => toastEl.classList.add('visible'));
  clearTimeout(showToast._timer);
  showToast._timer = setTimeout(() => {
    toastEl.classList.remove('visible');
    setTimeout(() => toastEl.classList.add('hidden'), 300);
  }, 3200);
}

function setHidden(el, hidden) {
  if (!el) return;
  el.classList.toggle('hidden', hidden);
}

function formatCurrency(amount, currency = 'USD') {
  if (amount === null || amount === undefined || Number.isNaN(Number(amount))) {
    return '—';
  }
  try {
    return new Intl.NumberFormat(undefined, { style: 'currency', currency }).format(Number(amount));
  } catch {
    return `${amount}`;
  }
}

function formatTimestamp(value) {
  if (!value) return 'Never';
  try {
    const date = typeof value === 'string' ? new Date(value) : value;
    if (Number.isNaN(date.getTime())) return 'Never';
    return date.toLocaleString();
  } catch {
    return 'Never';
  }
}

function formatAmount(amount, currency = 'USD') {
  if (amount === null || amount === undefined) return '—';
  const formatted = formatCurrency(Math.abs(Number(amount)), currency);
  return Number(amount) >= 0 ? `+${formatted}` : `-${formatted}`;
}

function getStoredEnrollment() {
  const raw = localStorage.getItem(STORE_KEY);
  if (!raw) return null;
  try {
    return JSON.parse(raw);
  } catch (error) {
    console.warn('Failed to parse stored enrollment', error);
    return null;
  }
}

function storeEnrollment(enrollment) {
  localStorage.setItem(STORE_KEY, JSON.stringify(enrollment));
}

function clearEnrollment() {
  localStorage.removeItem(STORE_KEY);
}

function getStoredSnapshot() {
  const raw = localStorage.getItem(SNAPSHOT_KEY);
  if (!raw) return null;
  try {
    const snapshot = JSON.parse(raw);
    if (!snapshot || typeof snapshot !== 'object') return null;
    return snapshot;
  } catch (error) {
    console.warn('Failed to parse stored dashboard snapshot', error);
    return null;
  }
}

function storeSnapshot(snapshot) {
  try {
    localStorage.setItem(SNAPSHOT_KEY, JSON.stringify(snapshot));
  } catch (error) {
    console.warn('Unable to persist dashboard snapshot', error);
  }
}

function clearSnapshot() {
  localStorage.removeItem(SNAPSHOT_KEY);
}

async function apiRequest(path, { method = 'GET', body, headers = {}, params } = {}) {
  const token = window.__tellerAccessToken;
  if (!token) throw new Error('Missing access token');
  const baseUrl = runtimeConfig?.apiBaseUrl || '/api';
  const finalHeaders = {
    Authorization: `Bearer ${token}`,
    ...headers,
  };
  const options = { method, headers: finalHeaders };
  if (body !== undefined) {
    options.body = typeof body === 'string' ? body : JSON.stringify(body);
    if (!('Content-Type' in finalHeaders)) {
      options.headers['Content-Type'] = 'application/json';
    }
  }
  if (params) { options.params = params; }
  const response = await fetch(`${baseUrl}${path}`, options);
  if (!response.ok) {
    let payload;
    try {
      payload = await response.json();
    } catch {
      payload = await response.text();
    }
    const error = new Error(`Request failed: ${response.status}`);
    error.payload = payload;
    error.status = response.status;
    throw error;
  }
  if (response.status === 204) return null;
  const contentType = response.headers.get('content-type') || '';
  if (contentType.includes('application/json')) {
    return response.json();
  }
  return response.text();
}

class Dashboard {
  constructor(config) {
    this.config = config;
    this.grid = document.getElementById('accounts-grid');
    this.emptyState = document.getElementById('empty-state');
    this.statusEnvironment = document.getElementById('status-environment');
    this.statusUser = document.getElementById('status-user');
    this.statusToken = document.getElementById('status-token');
    this.template = document.getElementById('account-card-template');
    this.cards = new Map();
    this.connected = false;
<<<<<<< HEAD
    this.snapshot = getStoredSnapshot();
    this.currentUser = this.snapshot?.user ?? null;
=======
>>>>>>> 7f9aec70
  }

  init() {
    if (this.statusEnvironment) {
      this.statusEnvironment.textContent = this.config.environment;
    }
    const enrollment = getStoredEnrollment();
    if (enrollment?.accessToken) {
      this.onConnected(enrollment);
      this.bootstrap();
    } else if (this.snapshot && Object.values(this.snapshot.accounts ?? {}).length) {
      this.renderSnapshot(this.snapshot);
      this.onDisconnected({ preserveCards: true });
    } else {
      setHidden(this.emptyState, false);
    }
    this.setupConnect();
  }

  renderSnapshot(snapshot) {
    if (!snapshot || !this.grid) return;
    this.grid.innerHTML = '';
    this.cards.clear();
    const accounts = Object.values(snapshot.accounts ?? {});
    if (!accounts.length) {
      setHidden(this.emptyState, false);
      return;
    }
    setHidden(this.emptyState, true);
    accounts.forEach((entry) => {
      if (!entry?.summary) return;
      this.renderCard(entry.summary, {
        offline: true,
        balance: entry.balance,
        transactions: entry.transactions,
      });
    });
    this.toggleCardInteractivity(false);
  }

  prepareSnapshot(accounts) {
    const nextSnapshot = {
      accounts: {},
      lastUpdated: new Date().toISOString(),
      user: this.currentUser,
    };
    const previous = this.snapshot?.accounts ?? {};
    accounts.forEach((account) => {
      const existing = previous[account.id] || {};
      nextSnapshot.accounts[account.id] = {
        summary: account,
        balance: existing.balance ?? null,
        transactions: existing.transactions ?? null,
      };
    });
    this.snapshot = nextSnapshot;
    storeSnapshot(this.snapshot);
  }

  updateSnapshot(accountId, payload) {
    if (!accountId) return;
    if (!this.snapshot) {
      this.snapshot = { accounts: {}, lastUpdated: null, user: this.currentUser };
    }
    if (!this.snapshot.accounts) {
      this.snapshot.accounts = {};
    }
    const existing = this.snapshot.accounts[accountId] || {};
    this.snapshot.accounts[accountId] = {
      summary: payload.summary ?? existing.summary ?? null,
      balance: payload.balance ?? existing.balance ?? null,
      transactions: payload.transactions ?? existing.transactions ?? null,
    };
    this.snapshot.lastUpdated = new Date().toISOString();
    if (this.currentUser) {
      this.snapshot.user = this.currentUser;
    }
    storeSnapshot(this.snapshot);
  }

  setupConnect() {
    const connectBtn = document.getElementById('connect-btn');
    const disconnectBtn = document.getElementById('disconnect-btn');
    const { applicationId, environment } = this.config;
    if (!applicationId || !environment) {
      console.error('Runtime configuration is missing required Teller Connect values.');
      connectBtn?.setAttribute('disabled', 'true');
      return;
    }
    const connector = window.TellerConnect.setup({
      applicationId,
      environment,
      onSuccess: async (enrollment) => {
        try {
          window.__tellerAccessToken = enrollment.accessToken;
          storeEnrollment(enrollment);
          this.onConnected(enrollment);
          await apiRequest('/enrollments', {
            method: 'POST',
            body: { enrollment },
          });
          await this.bootstrap();
          showToast('Enrollment saved and cache primed.');
        } catch (error) {
          console.error(error);
          showToast('Unable to store enrollment. Please try again.', 'error');
        }
      },
      onExit: ({ error }) => {
        if (error) {
          console.error('Teller Connect error', error);
          showToast('Teller Connect exited with an error.', 'error');
        }
      },
    });

    connectBtn?.addEventListener('click', () => connector.open());
    disconnectBtn?.addEventListener('click', () => {
      clearEnrollment();
      window.__tellerAccessToken = undefined;
      this.onDisconnected({ preserveCards: true });
      connectBtn?.focus();
      if (disconnectBtn) disconnectBtn.hidden = true;
      showToast('Disconnected. Cached data remains available.');
    });
  }

  async bootstrap() {
    try {
      setHidden(this.emptyState, true);
      if (this.grid) {
        this.grid.innerHTML = '';
      }
      this.cards.clear();
      const data = await apiRequest('/db/accounts');
      const accounts = data?.accounts ?? [];
      this.prepareSnapshot(accounts);
      if (!accounts.length) {
        setHidden(this.emptyState, false);
        return;
      }
<<<<<<< HEAD
      accounts.forEach((account) => {
        const cached = this.snapshot?.accounts?.[account.id];
        this.renderCard(account, {
          balance: cached?.balance ?? null,
          transactions: cached?.transactions ?? null,
        });
      });
=======
      accounts.forEach((account) => this.renderCard(account));
>>>>>>> 7f9aec70
      this.toggleCardInteractivity(this.connected);
    } catch (error) {
      if (error.status === 401) {
        clearEnrollment();
        this.reset();
        showToast('Session expired. Please reconnect.', 'error');
      } else {
        console.error('Failed to load accounts', error);
        showToast('Unable to load cached accounts.', 'error');
      }
    }
  }

  onConnected(enrollment) {
    window.__tellerAccessToken = enrollment.accessToken;
    this.connected = true;
<<<<<<< HEAD
    this.currentUser = {
      id: enrollment.user?.id ?? null,
      name: enrollment.user?.name ?? null,
    };
    if (this.snapshot) {
      this.snapshot.user = this.currentUser;
      storeSnapshot(this.snapshot);
    }
=======
>>>>>>> 7f9aec70
    if (this.statusUser) {
      this.statusUser.textContent = enrollment.user?.id ?? 'Connected';
    }
    if (this.statusToken) {
      this.statusToken.textContent = enrollment.accessToken ?? '—';
    }
    if (this.statusEnvironment) {
      this.statusEnvironment.textContent = this.config.environment;
    }
    const disconnect = document.getElementById('disconnect-btn');
    if (disconnect) disconnect.hidden = false;
    setHidden(this.emptyState, true);
    this.toggleCardInteractivity(true);
  }

  onDisconnected({ preserveCards = false } = {}) {
    this.connected = false;
    if (this.statusUser) {
      this.statusUser.textContent = preserveCards ? 'Disconnected' : 'Not connected';
    }
    if (this.statusToken) {
      this.statusToken.textContent = '—';
    }
    if (this.statusEnvironment) {
      this.statusEnvironment.textContent = this.config.environment;
    }
    if (!preserveCards && this.grid) {
      this.grid.innerHTML = '';
    }
    if (!preserveCards) {
      this.cards.clear();
    }
    if (!preserveCards) {
      setHidden(this.emptyState, false);
    }
    this.toggleCardInteractivity(false);
  }

  reset() {
<<<<<<< HEAD
    const hasSnapshot = this.snapshot && Object.values(this.snapshot.accounts ?? {}).length;
    if (hasSnapshot) {
      this.renderSnapshot(this.snapshot);
      this.onDisconnected({ preserveCards: true });
    } else {
      this.onDisconnected({ preserveCards: false });
    }
=======
    this.onDisconnected({ preserveCards: false });
>>>>>>> 7f9aec70
  }

  renderCard(account, options = {}) {
    if (!this.template) return;
    const { offline = false, balance: initialBalance = null, transactions: initialTransactions = null } = options;
    const node = this.template.content.firstElementChild.cloneNode(true);
    node.dataset.accountId = account.id;
    const flipButtons = node.querySelectorAll('.flip-btn');
    flipButtons.forEach((btn) => {
      btn.addEventListener('click', () => {
        node.classList.toggle('is-flipped');
      });
    });

    const refreshBtn = node.querySelector('.refresh-btn');
    refreshBtn.addEventListener('click', async () => {
      if (!this.connected) {
        showToast('Connect to refresh this account.', 'info');
        return;
      }
      try {
        refreshBtn.disabled = true;
        refreshBtn.textContent = 'Refreshing…';
        await Promise.all([
          apiRequest(`/accounts/${account.id}/balances`),
          apiRequest(`/accounts/${account.id}/transactions`, { params: { count: MAX_TRANSACTIONS } }),
        ]);
        await this.populateCard(account.id);
        showToast('Live data cached.');
      } catch (error) {
        console.error('Refresh failed', error);
        if (error.status === 401) {
          clearEnrollment();
          this.reset();
          showToast('Session expired. Please reconnect.', 'error');
        } else {
          showToast('Unable to refresh account.', 'error');
        }
      } finally {
        refreshBtn.disabled = !this.connected;
        refreshBtn.textContent = this.connected ? 'Refresh live' : 'Connect to refresh';
      }
    });

    if (this.grid) {
      this.grid.appendChild(node);
    }
    this.cards.set(account.id, node);
    refreshBtn.disabled = !this.connected;
<<<<<<< HEAD
    this.populateCard(account.id, account, {
      offline,
      balance: initialBalance,
      transactions: initialTransactions,
    });
=======
    this.populateCard(account.id, account);
>>>>>>> 7f9aec70
  }

  async populateCard(accountId, accountSummary, options = {}) {
    const card = this.cards.get(accountId);
    if (!card) return;
    const { offline = false, balance: providedBalance = null, transactions: providedTransactions = null } = options;
    const currency = accountSummary?.currency ?? 'USD';
    const nameEls = card.querySelectorAll('.account-name');
    nameEls.forEach((el) => (el.textContent = accountSummary?.name ?? 'Account'));
    const subtitle = [accountSummary?.institution, accountSummary?.last_four ? `•••• ${accountSummary.last_four}` : null]
      .filter(Boolean)
      .join(' · ');
    card.querySelectorAll('.account-subtitle').forEach((el) => (el.textContent = subtitle));

    const availableEl = card.querySelector('.balance-available');
    const ledgerEl = card.querySelector('.balance-ledger');
    const cachedBalanceEl = card.querySelector('.balance-cached');
    const applyBalance = (payload) => {
      const balanceData = payload?.balance ?? {};
      const cachedAt = payload?.cached_at ?? null;
      if (availableEl) availableEl.textContent = formatCurrency(balanceData.available, currency);
      if (ledgerEl) ledgerEl.textContent = formatCurrency(balanceData.ledger, currency);
      if (cachedBalanceEl) cachedBalanceEl.textContent = formatTimestamp(cachedAt);
    };

    let latestBalance = null;
    if (providedBalance) {
      applyBalance(providedBalance);
      latestBalance = providedBalance;
    }

    if (!offline) {
      try {
        const balance = await apiRequest(`/db/accounts/${accountId}/balances`);
        applyBalance(balance);
        latestBalance = balance;
      } catch (error) {
        console.warn('No cached balance yet', error);
        if (cachedBalanceEl) cachedBalanceEl.textContent = 'Never';
      }
    } else if (!providedBalance) {
      applyBalance(null);
    }

    const list = card.querySelector('.transactions-list');
    const emptyEl = card.querySelector('.transactions-empty');
    const cachedTxEl = card.querySelector('.transactions-cached');
    const applyTransactions = (payload) => {
      if (list) list.innerHTML = '';
      const txs = payload?.transactions ?? [];
      if (!txs.length) {
        if (emptyEl) {
          emptyEl.textContent = 'No cached transactions yet.';
          setHidden(emptyEl, false);
        }
      } else {
        if (emptyEl) setHidden(emptyEl, true);
        txs.forEach((tx) => {
          if (!list) return;
          const li = document.createElement('li');
          const details = document.createElement('div');
          details.className = 'details';
          const description = document.createElement('span');
          description.className = 'description';
          description.textContent = tx.description || 'Transaction';
          const date = document.createElement('span');
          date.className = 'date';
          date.textContent = tx.date ? new Date(tx.date).toLocaleDateString() : '';
          details.append(description, date);
          const amount = document.createElement('span');
          amount.className = 'amount';
          amount.textContent = formatAmount(tx.amount, currency);
          li.append(details, amount);
          list.appendChild(li);
        });
      }
      const cached = payload?.cached_at ? formatTimestamp(payload.cached_at) : 'Never';
      if (cachedTxEl) cachedTxEl.textContent = `Cached: ${cached}`;
    };

    let latestTransactions = null;
    if (providedTransactions) {
      applyTransactions(providedTransactions);
      latestTransactions = providedTransactions;
    }

    if (!offline) {
      try {
        const transactions = await apiRequest(`/db/accounts/${accountId}/transactions`, {
          params: { limit: MAX_TRANSACTIONS },
        });
        applyTransactions(transactions);
        latestTransactions = transactions;
      } catch (error) {
        console.warn('No cached transactions yet', error);
        if (emptyEl) {
          emptyEl.textContent = 'Unable to load transactions.';
          setHidden(emptyEl, false);
        }
        if (cachedTxEl) cachedTxEl.textContent = 'Cached: Never';
      }
    } else if (!providedTransactions) {
      applyTransactions(null);
    }

    this.updateSnapshot(accountId, {
      summary: accountSummary,
      balance: latestBalance,
      transactions: latestTransactions,
    });
  }

  toggleCardInteractivity(isConnected) {
    this.cards.forEach((card) => {
      card.classList.toggle('is-disconnected', !isConnected);
      const refreshBtn = card.querySelector('.refresh-btn');
      if (refreshBtn) {
        refreshBtn.disabled = !isConnected;
        if (!isConnected) {
          refreshBtn.textContent = 'Connect to refresh';
        } else {
          refreshBtn.textContent = 'Refresh live';
        }
      }
    });
  }

  toggleCardInteractivity(isConnected) {
    this.cards.forEach((card) => {
      card.classList.toggle('is-disconnected', !isConnected);
      const refreshBtn = card.querySelector('.refresh-btn');
      if (refreshBtn) {
        refreshBtn.disabled = !isConnected;
        if (!isConnected) {
          refreshBtn.textContent = 'Connect to refresh';
        } else {
          refreshBtn.textContent = 'Refresh live';
        }
      }
    });
  }
}

(async function bootstrap() {
  patchFetchForParams();
  const connectBtn = document.getElementById('connect-btn');
  if (connectBtn) {
    connectBtn.setAttribute('disabled', 'true');
  }
  try {
    const config = await fetchRuntimeConfig();
    if (connectBtn) {
      connectBtn.removeAttribute('disabled');
    }
    const dashboard = new Dashboard(config);
    dashboard.init();
  } catch (error) {
    console.error('Failed to bootstrap dashboard', error);
    showToast('Unable to load configuration. Please try again later.', 'error');
  }
})();

function patchFetchForParams() {
  // Fetch wrapper to support query params via options.params for convenience.
  const originalFetch = window.fetch;
  window.fetch = (input, init = {}) => {
    if (init && init.params) {
      const url = new URL(typeof input === 'string' ? input : input.url, window.location.origin);
      Object.entries(init.params).forEach(([key, value]) => {
        if (value !== undefined && value !== null) {
          url.searchParams.set(key, value);
        }
      });
      delete init.params;
      return originalFetch(url.toString(), init);
    }
    return originalFetch(input, init);
  };
}<|MERGE_RESOLUTION|>--- conflicted
+++ resolved
@@ -164,11 +164,8 @@
     this.template = document.getElementById('account-card-template');
     this.cards = new Map();
     this.connected = false;
-<<<<<<< HEAD
     this.snapshot = getStoredSnapshot();
     this.currentUser = this.snapshot?.user ?? null;
-=======
->>>>>>> 7f9aec70
   }
 
   init() {
@@ -310,7 +307,6 @@
         setHidden(this.emptyState, false);
         return;
       }
-<<<<<<< HEAD
       accounts.forEach((account) => {
         const cached = this.snapshot?.accounts?.[account.id];
         this.renderCard(account, {
@@ -318,9 +314,6 @@
           transactions: cached?.transactions ?? null,
         });
       });
-=======
-      accounts.forEach((account) => this.renderCard(account));
->>>>>>> 7f9aec70
       this.toggleCardInteractivity(this.connected);
     } catch (error) {
       if (error.status === 401) {
@@ -337,7 +330,6 @@
   onConnected(enrollment) {
     window.__tellerAccessToken = enrollment.accessToken;
     this.connected = true;
-<<<<<<< HEAD
     this.currentUser = {
       id: enrollment.user?.id ?? null,
       name: enrollment.user?.name ?? null,
@@ -346,8 +338,6 @@
       this.snapshot.user = this.currentUser;
       storeSnapshot(this.snapshot);
     }
-=======
->>>>>>> 7f9aec70
     if (this.statusUser) {
       this.statusUser.textContent = enrollment.user?.id ?? 'Connected';
     }
@@ -387,7 +377,6 @@
   }
 
   reset() {
-<<<<<<< HEAD
     const hasSnapshot = this.snapshot && Object.values(this.snapshot.accounts ?? {}).length;
     if (hasSnapshot) {
       this.renderSnapshot(this.snapshot);
@@ -395,9 +384,6 @@
     } else {
       this.onDisconnected({ preserveCards: false });
     }
-=======
-    this.onDisconnected({ preserveCards: false });
->>>>>>> 7f9aec70
   }
 
   renderCard(account, options = {}) {
@@ -447,15 +433,11 @@
     }
     this.cards.set(account.id, node);
     refreshBtn.disabled = !this.connected;
-<<<<<<< HEAD
     this.populateCard(account.id, account, {
       offline,
       balance: initialBalance,
       transactions: initialTransactions,
     });
-=======
-    this.populateCard(account.id, account);
->>>>>>> 7f9aec70
   }
 
   async populateCard(accountId, accountSummary, options = {}) {
